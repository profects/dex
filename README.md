--- conflicted
+++ resolved
@@ -70,19 +70,6 @@
 
 Dex implements the following connectors:
 
-<<<<<<< HEAD
-| Name                                                          | supports refresh tokens | supports groups claim    | status | notes                                                 |
-| ------------------------------------------------------------- | ----------------------- | ------------------------ | ------ | ----------------------------------------------------- |
-| [LDAP](Documentation/connectors/ldap.md)                      | yes                     | yes                      | stable |                                                       |
-| [GitHub](Documentation/connectors/github.md)                  | yes                     | yes                      | stable |                                                       |
-| [SAML 2.0](Documentation/connectors/saml.md)                  | no                      | yes                      | stable |
-| [GitLab](Documentation/connectors/gitlab.md)                  | yes                     | yes                      | beta   |                                                       |
-| [OpenID Connect](Documentation/connectors/oidc.md)            | yes                     | no ([#1065][issue-1065]) | beta   | Includes Google, Salesforce, Azure, etc.              |
-| [LinkedIn](Documentation/connectors/linkedin.md)              | yes                     | no                       | beta   |                                                       |
-| [Microsoft](Documentation/connectors/microsoft.md)            | yes                     | yes                      | beta   |                                                       |
-| [AuthProxy](Documentation/connectors/authproxy.md)            | no                      | no                       | alpha  | Authentication proxies such as Apache2 mod_auth, etc. |
-| [Bitbucket Cloud](Documentation/connectors/bitbucketcloud.md) | yes                     | yes                      | alpha  |                                                       |
-=======
 | Name | supports refresh tokens | supports groups claim | supports preferred_username claim | status | notes |
 | ---- | ----------------------- | --------------------- | --------------------------------- | ------ | ----- |
 | [LDAP](Documentation/connectors/ldap.md) | yes | yes | yes | stable | |
@@ -95,7 +82,6 @@
 | [AuthProxy](Documentation/connectors/authproxy.md) | no | no | no | alpha | Authentication proxies such as Apache2 mod_auth, etc. |
 | [Bitbucket Cloud](Documentation/connectors/bitbucketcloud.md) | yes | yes | no | alpha | |
 | [OpenShift](Documentation/connectors/openshift.md) | no | yes | no | stable | |
->>>>>>> 1cdb2b1d
 
 Stable, beta, and alpha are defined as:
 
